--- conflicted
+++ resolved
@@ -44,22 +44,8 @@
       { value: 'usuario', label: 'Por usuario' },
     ],
   },
-<<<<<<< HEAD
   { clave: 'tramite_oficina', label: 'Oficina de Mesa de Partes'},
   { clave: 'tramite_destinatario', label: 'Destinatario Mesa de Partes'},
-=======
-  {
-    clave: 'oficina_mesa_partes',
-    label: 'Oficina de Mesa de Partes',
-    tipo: 'apiselect',
-    apiurl: '/api/base/oficinas/',
-  },
-  {
-    clave: 'destinatario_mesa_partes',
-    label: 'Destinatario para Mesa de Partes',
-    tipo: 'apiselect',
-    apiurl: '/api/base/cargos/',
-  },
->>>>>>> 47c31aae
+
 ])
 </script>